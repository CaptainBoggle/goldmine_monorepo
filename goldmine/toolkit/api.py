import re
import io
from fastapi import FastAPI, HTTPException
from cassis import load_typesystem, load_cas_from_xmi
from goldmine.toolkit.interface import ModelInterface

from ..types import (
    ExternalRecommenderPredictRequest,
    ExternalRecommenderPredictResponse,
    LoadResponse,
    ToolInfo,
    ToolInput,
    ToolResponse,
<<<<<<< HEAD
    ToolBatchInput,
    ToolBatchResponse,
    ToolStatus,
    ToolOutput,
    PhenotypeMatch,
=======
    ToolStatus,
>>>>>>> 3991979c
)


def create_app(model_implementation: ModelInterface):
    """
    Creates a standard FastAPI application for a model tool.
    This acts as the web layer, handling HTTP requests and responses.
    """

    app = FastAPI(
        title="Goldmine Tool API",
        description="Standard API for Goldmine tool containers",
        version="1.0.0",
    )

    @app.get("/status", response_model=ToolStatus)
    async def get_status():
        """Get the current status of the tool, doubles as a health check."""
        return model_implementation.get_status()

    @app.get("/info", response_model=ToolInfo)
    async def get_info():
        """Get detailed information about the tool."""
        return model_implementation.get_info()

    @app.post("/load", response_model=LoadResponse)
    async def load_model():
        """
        Load the model into memory. This is a blocking call that will wait
        for the model to be fully loaded before returning a response.
        """
        try:
            return await model_implementation.load()
        except HTTPException as e:
            raise e
        except Exception as e:
            raise HTTPException(
                status_code=500, detail=f"An unexpected error occurred during loading: {str(e)}"
            )

    @app.post("/unload")
    async def unload_model():
        """Unload the model from memory to free up resources."""
        try:
            return await model_implementation.unload()
        except Exception as e:
            raise HTTPException(
                status_code=500, detail=f"An unexpected error occurred during unloading: {str(e)}"
            )

    @app.post("/predict", response_model=ToolResponse)
    async def predict(input_data: ToolInput) -> ToolResponse:
        """
        Process a list of sentences to identify phenotype IDs.
        This endpoint will automatically load the model if it's not already loaded.
        """
        try:
            return await model_implementation.predict(input_data)

        except HTTPException as e:
            raise e
        except Exception as e:
            raise HTTPException(
                status_code=500, detail=f"An unexpected error occurred during prediction: {str(e)}"
            )
        
    @app.post("/batch_predict", response_model=ToolBatchResponse)
    async def batch_predict(input_data: ToolBatchInput) -> ToolBatchResponse:
        """
        Process a list of documents to identify phenotype IDs.
        This endpoint will automatically load the model if it's not already loaded.
        """
        try:
            return await model_implementation.batch_predict(input_data)

        except HTTPException as e:
            raise e
        except Exception as e:
            raise HTTPException(
                status_code=500, detail=f"An unexpected error occurred during prediction: {str(e)}"
            )

    @app.post("/external-recommender/predict")
    async def external_recommender_predict(
        request: ExternalRecommenderPredictRequest,
    ) -> ExternalRecommenderPredictResponse:
        """
        INCEpTION External Recommender API endpoint.
        This endpoint follows the INCEpTION specification for external recommenders.
        """
        try:
            print("Received request:", request) # debugging
            print("Request metadata:", request.request_metadata) # debugging

            # Load type system and CAS
            typesystem = load_typesystem(io.BytesIO(request.type_system.encode("utf-8")))
            cas = load_cas_from_xmi(io.BytesIO(request.document.xmi.encode("utf-8")), typesystem=typesystem)

            layer_name = request.request_metadata.layer
            feature_name = request.request_metadata.feature
            AnnotationType = typesystem.get_type(layer_name)

            view = cas.get_view('_InitialView')
            text = view.sofa_string
            print("Text from _InitialView:", repr(text)) # debuggin

            # Run prediction using the model interface
            tool_input = ToolInput(sentences=[text])
            tool_output = await model_implementation.predict(tool_input)

            # mock test
            # tool_output = ToolOutput(results=[[
            #     PhenotypeMatch(id="HP:0001250", match_text="epilepsy"),
            #     PhenotypeMatch(id="HP:0000707", match_text="autism")
            # ]])

            for match in tool_output.results[0]:
                match_text = match.match_text or ""

                # Match all occurrences of the match_text
                for occurrence in re.finditer(re.escape(match_text), text):
                    begin, end = occurrence.start(), occurrence.end()

                    annotation = AnnotationType(
                        begin=begin,
                        end=end,
                        **{
                            feature_name: match.id,
                            f"{feature_name}_score": 0.95,
                            f"{feature_name}_score_explanation": f"Predicted by model from: {match_text}",
                            "inception_internal_predicted": True
                        }
                    )
                    cas.add(annotation)

            annotated_xmi = cas.to_xmi()
            return ExternalRecommenderPredictResponse(document=annotated_xmi)

        except HTTPException as e:
            raise e
        except Exception as e:
            raise HTTPException(
                status_code=500,
                detail=f"An unexpected error occurred in external recommender: {str(e)}"
            )

    @app.post("/external-recommender/predict")
    async def external_recommender_predict(
        request: ExternalRecommenderPredictRequest,
    ) -> ExternalRecommenderPredictResponse:
        """
        INCEpTION External Recommender API endpoint.
        This endpoint follows the INCEpTION specification for external recommenders.
        """
        try:
            # TODO: Implement the logic to handle the external recommender request
            # see https://inception-project.github.io/releases/37.1/docs/developer-guide.html#_external_recommender
            # Use https://github.com/dkpro/dkpro-cassis for deserialising/serialising

            # Basically we need to take the request, process it into our standard format,
            # get the predictions, then convert those into the expected XMI format

            annotated_xmi = ""

            return ExternalRecommenderPredictResponse(document=annotated_xmi)

        except HTTPException as e:
            raise e
        except Exception as e:
            raise HTTPException(
                status_code=500,
                detail=f"An unexpected error occurred in external recommender: {str(e)}"
            )

    return app<|MERGE_RESOLUTION|>--- conflicted
+++ resolved
@@ -11,15 +11,11 @@
     ToolInfo,
     ToolInput,
     ToolResponse,
-<<<<<<< HEAD
     ToolBatchInput,
     ToolBatchResponse,
     ToolStatus,
     ToolOutput,
     PhenotypeMatch,
-=======
-    ToolStatus,
->>>>>>> 3991979c
 )
 
 
@@ -166,32 +162,4 @@
                 detail=f"An unexpected error occurred in external recommender: {str(e)}"
             )
 
-    @app.post("/external-recommender/predict")
-    async def external_recommender_predict(
-        request: ExternalRecommenderPredictRequest,
-    ) -> ExternalRecommenderPredictResponse:
-        """
-        INCEpTION External Recommender API endpoint.
-        This endpoint follows the INCEpTION specification for external recommenders.
-        """
-        try:
-            # TODO: Implement the logic to handle the external recommender request
-            # see https://inception-project.github.io/releases/37.1/docs/developer-guide.html#_external_recommender
-            # Use https://github.com/dkpro/dkpro-cassis for deserialising/serialising
-
-            # Basically we need to take the request, process it into our standard format,
-            # get the predictions, then convert those into the expected XMI format
-
-            annotated_xmi = ""
-
-            return ExternalRecommenderPredictResponse(document=annotated_xmi)
-
-        except HTTPException as e:
-            raise e
-        except Exception as e:
-            raise HTTPException(
-                status_code=500,
-                detail=f"An unexpected error occurred in external recommender: {str(e)}"
-            )
-
     return app